import re
import numpy as np
import sys
from matplotlib import pyplot as plt
from astropy.io import fits as pyfits
from . import kepio, kepmsg, kepkey


def kepdraw(infile, outfile='kepdraw.png', datacol='SAP_FLUX', ploterr=False,
            errcol='SAP_FLUX_ERR', quality=False, lcolor='#0000ff', lwidth=1.0,
            fcolor='#ffff00', falpha=0.2, labelsize=24, ticksize=16, xsize=18.,
            ysize=6., fullrange=False, chooserange=False, y1=0, y2=1e4,
            plotgrid=False, ylabel='e$^-$ s$^{-1}$', plottype='fast',
            noninteractive=False, verbose=False, logfile='kepdraw.log'):
    """
<<<<<<< HEAD
    kepdraw -- Plots a chosen data column within a FITS light curve over time.
=======
    kepdraw -- Interactive plotting of time series data
>>>>>>> 12f5128e

    Parameters
    ----------
    infile : str
        The name of a MAST standard format FITS file containing a Kepler light
        curve within the first data extension.
    outfile : string
        The name of the output PNG plot file.
    datacol : string
        The FITS column within extension 1 of infile to be plotted against
        time.
    ploterr : bool
        Plot error bars with the data?
    errcol : str
        The uncertainty data coupled to datacol. If ploterr is ``True`` then
        these data will be plotted as error bars
    quality : bool
        Ignore bad data and cadence gaps in datacol?
    lcolor : str
        The color of the line plot. These can be chosen in html notation, e.g.
        black is #000000 and white is #ffffff.
    lwidth : float
        The width of the plot line in arbitrary units. The plotting default
        width is 1.0.
    fcolor : str
        The color of the fill under the plot line. These can be chosen in html
        notation, e.g. black is #000000 and white is #ffffff. The html color
        scheme can be browsed in multiple online charts.
    falpha : float
        The transparency of the fill color. 0.0 is transparent, 1.0 is opaque.
    labelsize : float
        The font size of the plot labels.
    ticksize : float
        The axes tick sizes within the plot.
    xsize : float
        The length of the plotting window in arbitrary units.
        A typical value is 16.0
    ysize : float
        The height of the plotting window in arbitrary units.
        A typical value is 8.0
    fullrange : bool
        Plot the flux range between zero and the maximum and 101% of the flux
        maximum? Otherwise plot the range 99% of the flux minimum to 101% of
        the flux maximum.
    plotgrid : bool
        Plot a grid over the data on the major tick marks?
    plottype : str
        The look and feel of the plot. 'fast' provides a rapid quick look plot
        using discrete points to represent the data. 'pretty' provides a
        continuous curve between data points, except at natural data gaps or
        where quality issues occur. Pretty curves are significantly slower to
        build. Options:

            * fast

            * pretty
    non-interactive : bool
        If True, prevents the matplotlib window to pop up.
    verbose : bool
        Print informative messages and warnings to the shell and logfile?
    logfile : str
        Name of the logfile containing error and warning messages.

    Examples
    --------
    """

    hashline = '--------------------------------------------------------------'
    kepmsg.log(logfile, hashline, verbose)
    call = ('KEPDRAW -- '
            + ' infile={}'.format(infile)
            + ' outfile={}'.format(outfile)
            + ' datacol={}'.format(datacol)
            + ' ploterr={}'.format(ploterr)
            + ' errcol={}'.format(errcol)
            + ' quality={}'.format(quality)
            + ' lcolor={}'.format(lcolor)
            + ' lwidth={}'.format(lwidth)
            + ' fcolor={}'.format(fcolor)
            + ' falpha={}'.format(falpha)
            + ' labelsize={}'.format(labelsize)
            + ' ticksize={}'.format(ticksize)
            + ' xsize={}'.format(xsize)
            + ' ysize={}'.format(ysize)
            + ' fullrange={}'.format(fullrange)
            + ' chooserange={}'.format(chooserange)
            + ' ymin={}'.format(y1)
            + ' ymax={}'.format(y2)
            + ' plotgrid={}'.format(plotgrid)
            + ' ylabel={}'.format(ylabel)
            + ' plottype={}'.format(plottype)
            + ' verbose={}'.format(verbose)
            + ' logfile={}'.format(logfile))

    kepmsg.log(logfile, call+'\n', verbose)

    # start time
    kepmsg.clock('KEPDRAW started at', logfile, verbose)

    # open input file
    struct = pyfits.open(infile, 'readonly')
    tstart, tstop, bjdref, cadence = kepio.timekeys(struct, infile,
                                                    logfile, verbose)

    # read table structure
    table = kepio.readfitstab(infile, struct[1], logfile, verbose)

    # read table columns
    intime = kepio.readtimecol(infile, table, logfile, verbose) + bjdref
    indata = kepio.readfitscol(infile, table, datacol, logfile, verbose)
    indataerr = kepio.readfitscol(infile, table, errcol, logfile, verbose)
    qualty = kepio.readfitscol(infile, table, 'SAP_QUALITY', logfile, verbose)

    # close infile
    struct.close()

    # remove infinities and bad data
    if np.isnan(np.nansum(indataerr)):
        indataerr[:] = 1.0e-5
    work1 = np.array([intime, indata, indataerr, qualty],dtype='float64')
    work1 = np.rot90(work1, 3)
    work1 = work1[~np.isnan(work1).any(1)]
    work1 = work1[~np.isinf(work1).any(1)]
    if quality:
        work1 = work1[work1[:, 0] == 0.0]
    barytime = np.array(work1[:, 3], dtype='float64')
    data = np.array(work1[:, 2], dtype='float32')
    dataerr = np.array(work1[:, 1], dtype='float32')
    if len(barytime) == 0:
        message = 'ERROR -- KEPDRAW: Plotting arrays are full of NaN'
        kepmsg.err(logfile, message, verbose)

    # clean up x-axis unit
    barytime0 = float(int(tstart / 100) * 100.0)
    barytime -= barytime0
    xlab = 'BJD $-$ %d' % barytime0

    # clean up y-axis units
    nrm = 0
    try:
        nrm = len(str(int(np.nanmax(data))))-1
    except:
        nrm = 0
    data = data / 10**nrm
    if 'e$^-$ s$^{-1}$' in ylabel or 'default' in ylabel:
        if nrm == 0:
            ylab1 = 'e$^-$ s$^{-1}$'
        else:
            ylab1 = '10$^{%d}$ e$^-$ s$^{-1}$' % nrm
    else:
        ylab1 = re.sub('_','-',ylabel)

    # data limits
    xmin = np.nanmin(barytime)
    xmax = np.nanmax(barytime)
    ymin = np.nanmin(data)
    ymax = np.nanmax(data)
    xr = xmax - xmin
    yr = ymax - ymin
    barytime = np.insert(barytime,[0],[barytime[0]])
    barytime = np.append(barytime,[barytime[-1]])
    data = np.insert(data,[0],[-10000.0])
    data = np.append(data,-10000.0)
    # define size of plot on monitor screen
    plt.figure(figsize=[xsize,ysize])
    # delete any fossil plots in the matplotlib window
    plt.clf()
    # position axes inside the plotting window
    ax = plt.subplot(111)
    plt.subplots_adjust(0.06,0.15,0.92,0.83)
    # force tick labels to be absolute rather than relative
    plt.gca().xaxis.set_major_formatter(plt.ScalarFormatter(useOffset=False))
    plt.gca().yaxis.set_major_formatter(plt.ScalarFormatter(useOffset=False))
    ax.yaxis.set_major_locator(plt.MaxNLocator(5))
    # rotate y labels by 90 deg
    labels = ax.get_yticklabels()
    plt.setp(labels, 'rotation', 90, fontsize=ticksize)
    # ifplot type is 'fast' plot data time series as points
    if plottype == 'fast':
        plt.plot(barytime, data, 'o', color=lcolor)
    # ifplot type is 'pretty' plot data time series as an unbroken line, retaining data gaps
    else:
        ltime = np.array([], dtype='float64')
        ldata = np.array([], dtype='float32')
        dt = 0
        work1 = 2.0 * cadence / 86400
        for i in range(1, len(data) - 1):
            dt = barytime[i] - barytime[i - 1]
            if dt < work1:
                ltime = np.append(ltime, barytime[i])
                ldata = np.append(ldata, data[i])
            else:
                plt.plot(ltime, ldata, color=lcolor, linestyle='-', linewidth=lwidth)
                ltime = np.array([], dtype='float64')
                ldata = np.array([], dtype='float32')
        plt.plot(ltime, ldata, color=lcolor, linestyle='-', linewidth=lwidth)

    # plot the fill color below data time series, with no data gaps
    plt.fill(barytime, data, fc=fcolor, linewidth=0.0, alpha=falpha)

    # define plot x and y limits
    plt.xlim(xmin-xr*0.01,xmax+xr*0.01)
    if ymin-yr*0.01 <= 0.0 or fullrange:
        plt.ylim(1.0e-10,ymax+yr*0.01)
    else:
        plt.ylim(ymin-yr*0.01,ymax+yr*0.01)
    if chooserange:
        plt.ylim(y1,y2)

    # plot labels
    plt.xlabel(xlab, {'color' : 'k'})
    try:
        plt.ylabel(ylab1, {'color' : 'k'})
    except:
        ylab1 = '10**%d e-/s' % nrm
        plt.ylabel(ylab1, {'color' : 'k'})

    ax.minorticks_on()
    ax.tick_params('both', length=20, width=2, which='major')
    ax.tick_params('both', length=10, width=1, which='minor')
    # save plot to file
    if outfile is not None:
        plt.savefig(outfile)

    if not noninteractive:
        plt.show()
    # end time
    kepmsg.clock('KEPDRAW completed at' , logfile, verbose)


def kepdraw_main():
    import argparse

    parser = argparse.ArgumentParser(
            description='Interactive plotting of Kepler time series data')
    parser.add_argument('infile', help='Name of input file', type=str)
    parser.add_argument('--outfile', default='kepdraw.png',
                        help='name of output PNG file', type=str)
    parser.add_argument('--datacol', default='SAP_FLUX',
                        help='Name of data column to plot', type=str)
    parser.add_argument('--ploterr', action='store_true',
                        help='Plot data error bars?')
    parser.add_argument('--errcol', default='SAP_FLUX_ERR',
                        help='Name of data error column', type=str)
    parser.add_argument('--quality', action='store_true',
                        help=('Ignore cadences where the data quality is'
                              ' questionable?'))
    parser.add_argument('--lcolor', default='#0000ff',
                        help='HTML color of data line within plot', type=str)
    parser.add_argument('--lwidth', default=1.0,
                        help='type of image intensity scale', type=float)
    parser.add_argument('--fcolor', default='#ffff00',
                        help='HTML color of data line within plot', type=str)
    parser.add_argument('--falpha', default=0.2,
                        help='type of image intensity scale', type=float)
    parser.add_argument('--labelsize', default=24.,
                        help='Fontsize of axis labels', type=float)
    parser.add_argument('--ticksize', default=16.,
                        help='Fontsize of numeric tick labels', type=float)
    parser.add_argument('--xsize', default=18.,
                        help='X-dimension size of plot', type=float)
    parser.add_argument('--ysize', default=6.,
                        help='Y-dimension size of plot', type=float)
    parser.add_argument('--fullrange', action='store_true',
                        help='Plot flux range from 0.0 e-/sec?')
    parser.add_argument('--chooserange', action='store_true',
                        help='Choose Y-axis range?')
    parser.add_argument('--ymin', default=0.,
                        help='Low limit of the Y-axis range to plot [e-/s]',
                        type=float)
    parser.add_argument('--ymax', default=1e4,
                        help='High limit of the Y-axis range to plot [e-/s]',
                        type=float)
    parser.add_argument('--plotgrid', action='store_true',
                        help='Plot axis grid?')
    parser.add_argument('--ylabel', default='e$^-$ s$^{-1}$',
                        help='Plot axis label', type=str)
    parser.add_argument('--plottype', default='fast', help='plot type',
                        type=str, choices=['fast','pretty'])
    parser.add_argument('--non-interactive', action='store_true',
                        help='Pop up matplotlib plot window?',
                        dest='noninteractive')
    parser.add_argument('--verbose', action='store_true',
                        help='Write to a log file?')
    parser.add_argument('--logfile', '-l', help='Name of ascii log file',
                        default='kepdraw.log', type=str)
    args = parser.parse_args()
    kepdraw(args.infile, args.outfile, args.datacol, args.ploterr, args.errcol,
            args.quality, args.lcolor, args.lwidth, args.fcolor, args.falpha,
            args.labelsize, args.ticksize, args.xsize, args.ysize,
            args.fullrange, args.chooserange, args.ymin, args.ymax,
            args.plotgrid, args.ylabel, args.plottype, args.noninteractive,
            args.verbose, args.logfile)<|MERGE_RESOLUTION|>--- conflicted
+++ resolved
@@ -13,11 +13,7 @@
             plotgrid=False, ylabel='e$^-$ s$^{-1}$', plottype='fast',
             noninteractive=False, verbose=False, logfile='kepdraw.log'):
     """
-<<<<<<< HEAD
-    kepdraw -- Plots a chosen data column within a FITS light curve over time.
-=======
     kepdraw -- Interactive plotting of time series data
->>>>>>> 12f5128e
 
     Parameters
     ----------
