from . import DEFAULT_PRFDIR
from .utils import channel_to_module_output
from abc import ABC, abstractmethod
import os
import glob
import math
import scipy
import numpy as np
from astropy.io import fits as pyfits
from oktopus.likelihood import PoissonLikelihood


__all__ = ['KeplerPRFPhotometry', 'KeplerPRF']


class PRFPhotometry(ABC):
    """An abstract base class for a general PRF/PSF photometry algorithm
    for target pixel files."""

    @abstractmethod
    def do_photometry(self, tpf, initial_guesses=None):
        """Perform photometry on a given target pixel file.

        Parameters
        ----------
        tpf : pyke.TargetPixelFile instance
            A target pixel file instance
        initial_guesses : None or array-like
            A vector of initial estimates for the PRF/PSF model
        """
        pass

    @abstractmethod
    def generate_residuals_movie(self):
        """Creates a movie showing the residuals (image - fitted stars)
        for every cadence.
        """
        pass


class PRFModel(ABC):
    """An abstract base class for a general PRF/PSF parametric model."""

    @abstractmethod
    def evaluate(self, params):
        """Builds the PRF model parametrized by params.

        Parameters
        ----------
        *params : list-like
            Parameter values used to build a PRF model.

        Returns
        -------
        prf_model : 2D array
            PRF/PSF model.
        """
        pass


class KeplerPRFPhotometry(PRFPhotometry):
    """
    This class performs PRF Photometry on a target pixel file from
    NASA's Kepler/K2 missions.

    Attributes
    ----------
    prf_model : instance of PRFModel
    """
    # Let's borrow as much as possible from photutils here. Ideally,
    # this could be a child class from BasicPSFPhotometry.

    def __init__(self, prf_model, loss_function=PoissonLikelihood):
        self.prf_model = prf_model
        self.loss_function = loss_function
        self.opt_params = []
        self.residuals = []
        self.uncertainties = []

    def do_photometry(self, tpf, initial_guesses=None):
        if initial_guesses is None:
            # this must be clever enough to find the number of stars
            # great way to go is to use photutils.detection.DAOStarFinder
            initial_guesses, _ = get_inital_guesses(tpf.flux)

        for t in range(len(tpf.time)):
            logL = self.loss_function(tpf.flux[t], self.prf_model)
            opt_result = logL.fit(*initial_guesses).x
            residuals_opt_result = tpf.flux - self.prf_model(*opt_result)
            initial_guesses = opt_result
            self.opt_params.append(opt_result)
            self.residuals.append(residuals_opt_result)
            self.uncertainties.append(logL.uncertainties())

        self.opt_params = self.opt_params.reshape((tpf.shape[0], len(initial_guesses)))
        self.uncertainties = self.uncertainties.reshape((tpf.shape[0], len(initial_guesses)))

    def generate_residuals_movie(self):
        pass


class KeplerPRF(object):
    """
    Kepler's Pixel Response Function

    This class provides the necessary interface to load Kepler PSF
    calibration files and to create a model that can be fit as a function
    of flux and centroid position.

    Attributes
    ----------
    prf_files_dir : str
        Relative or aboslute path to a directory containing the Pixel Response
        Function calibration files produced during Kepler data comissioning.
    channel : int
        KeplerTargetPixelFile.channel
    shape : (int, int)
        KeplerTargetPixelFile.shape
    column : int
        KeplerTargetPixelFile.column
    row : int
        KeplerTargetPixelFile.row
    """

    def __init__(self, channel, shape, column, row, prf_files_dir=DEFAULT_PRFDIR):
        self.prf_files_dir = prf_files_dir
        self.channel = channel
        self.shape = shape
        self.column = column
        self.row = row
        self.col_coord, self.row_coord, self.interpolate = self._prepare_prf()

    def prf_to_detector(self, flux, centroid_col, centroid_row, stretch_col=1,
                        stretch_row=1, rotation_radians=0):
        """
        Interpolates the PRF model onto detector coordinates.

        Parameters
        ----------
        flux : float or array-like
            Total integrated flux of the PRF
        centroid_col : float or array-like
            Column coordinate of the centroid
        centroid_row : float or array-like
            Row coordinate of the centroid

        Returns
        -------
        prf_model : 2D array
            Two dimensional array representing the PRF values parametrized
            by `params`.
        """
        cos_rot = math.cos(rotation_radians)
        sin_rot = math.sin(rotation_radians)
        delta_col = self.col_coord - centroid_col
        delta_row = self.row_coord - centroid_row
        rot_col = delta_col * cos_rot - delta_row[0] * sin_rot
        rot_row = delta_col[0] * sin_rot + delta_row * cos_rot
        self.prf_model = flux * self.interpolate(delta_row * stretch_row,
                                                 delta_col * stretch_col)
        return self.prf_model

    def evaluate(self, *args, **kwargs):
        return self.prf_to_detector(*args, **kwargs)

    def _read_prf_calibration_file(self, path, ext):
        prf_cal_file = pyfits.open(path)
        data = prf_cal_file[ext].data
        # looks like these data below are the same for all prf calibration files
        crval1p = prf_cal_file[ext].header['CRVAL1P']
        crval2p = prf_cal_file[ext].header['CRVAL2P']
        cdelt1p = prf_cal_file[ext].header['CDELT1P']
        cdelt2p = prf_cal_file[ext].header['CDELT2P']
        prf_cal_file.close()
        return data, crval1p, crval2p, cdelt1p, cdelt2p

    def _prepare_prf(self):
        n_hdu = 5
        min_prf_weight = 1e-6
        module, output = channel_to_module_output(self.channel)
        # determine suitable PRF calibration file
        if module < 10:
            prefix = 'kplr0'
        else:
            prefix = 'kplr'
        prf_file_path = os.path.join(self.prf_files_dir,
                                     prefix + str(module) + '.' + str(output) + '*_prf.fits')
        prffile = glob.glob(prf_file_path)[0]

        # read PRF images
        prfn = [0] * n_hdu
        crval1p = np.zeros(n_hdu, dtype='float32')
        crval2p = np.zeros(n_hdu, dtype='float32')
        cdelt1p = np.zeros(n_hdu, dtype='float32')
        cdelt2p = np.zeros(n_hdu, dtype='float32')
        for i in range(n_hdu):
            prfn[i], crval1p[i], crval2p[i], cdelt1p[i], cdelt2p[i] = self._read_prf_calibration_file(prffile, i+1)
        prfn = np.array(prfn)
        PRFcol = np.arange(0.5, np.shape(prfn[0])[1] + 0.5)
        PRFrow = np.arange(0.5, np.shape(prfn[0])[0] + 0.5)
        PRFcol = (PRFcol - np.size(PRFcol) / 2) * cdelt1p[0]
        PRFrow = (PRFrow - np.size(PRFrow) / 2) * cdelt2p[0]

        # interpolate the calibrated PRF shape to the target position
        rowdim, coldim = self.shape[0], self.shape[1]
        prf = np.zeros(np.shape(prfn[0]), dtype='float32')
        prfWeight = np.zeros(n_hdu, dtype='float32')
        ref_column = self.column + (coldim - 1.) / 2.
        ref_row = self.row + (rowdim - 1.) / 2.
        for i in range(n_hdu):
            prfWeight[i] = math.sqrt((ref_column - crval1p[i]) ** 2
                                     + (ref_row - crval2p[i]) ** 2)
            if prfWeight[i] < min_prf_weight:
                prfWeight[i] = min_prf_weight
            prf += prfn[i] / prfWeight[i]
        prf /= (np.nansum(prf) * cdelt1p[0] * cdelt2p[0])

        # location of the data image centered on the PRF image (in PRF pixel units)
<<<<<<< HEAD
        col_coord = np.arange(self.column + .5, self.column + coldim + .5)
        row_coord = np.arange(self.row + .5, self.row + rowdim + .5)
        interpolate = scipy.interpolate.RectBivariateSpline(PRFcol, PRFrow, prf)

        return col_coord, row_coord, interpolate
=======
        self.x = np.arange(self.column + .5, self.column + xdim + .5)
        self.y = np.arange(self.row + .5, self.row + ydim + .5)
        self.interpolate = scipy.interpolate.RectBivariateSpline(PRFx, PRFy, prf)


def estimate_initial_guesses(data, ref_col, ref_row):
    """
    Compute the initial guesses for total flux, centroids position, and PSF
    width using the sample moments of the data.

    Parameters
    ----------
    data : 2D array-like
        Image data
    ref_col, ref_row : scalars
        Reference column and row (coordinates of the bottom left corner)

    Return
    ------
    flux0, col0, row0, sigma0: floats
        Inital guesses for flux, centroid position, and width
    """

    flux0 = np.nansum(data)
    yy, xx = np.indices(data.shape)
    yy = ref_row + yy
    xx = ref_col + xx
    col0 = np.nansum(xx * data) / flux0
    row0 = np.nansum(yy * data) / flux0
    marg_col = data[:, int(np.round(col0 - ref_col))]
    marg_row = data[int(np.round(row0 - ref_row)), :]
    sigma_y = math.sqrt(np.abs((np.arange(marg_row.size) - row0) ** 2 * marg_row).sum() / marg_row.sum())
    sigma_x = math.sqrt(np.abs((np.arange(marg_col.size) - col0) ** 2 * marg_col).sum() / marg_col.sum())
    sigma0 = math.sqrt((sigma_x**2 + sigma_y**2)/2.0)

    return flux0, col0, row0, sigma0
>>>>>>> f30b6437
<|MERGE_RESOLUTION|>--- conflicted
+++ resolved
@@ -216,16 +216,11 @@
         prf /= (np.nansum(prf) * cdelt1p[0] * cdelt2p[0])
 
         # location of the data image centered on the PRF image (in PRF pixel units)
-<<<<<<< HEAD
         col_coord = np.arange(self.column + .5, self.column + coldim + .5)
         row_coord = np.arange(self.row + .5, self.row + rowdim + .5)
         interpolate = scipy.interpolate.RectBivariateSpline(PRFcol, PRFrow, prf)
 
         return col_coord, row_coord, interpolate
-=======
-        self.x = np.arange(self.column + .5, self.column + xdim + .5)
-        self.y = np.arange(self.row + .5, self.row + ydim + .5)
-        self.interpolate = scipy.interpolate.RectBivariateSpline(PRFx, PRFy, prf)
 
 
 def estimate_initial_guesses(data, ref_col, ref_row):
@@ -258,5 +253,4 @@
     sigma_x = math.sqrt(np.abs((np.arange(marg_col.size) - col0) ** 2 * marg_col).sum() / marg_col.sum())
     sigma0 = math.sqrt((sigma_x**2 + sigma_y**2)/2.0)
 
-    return flux0, col0, row0, sigma0
->>>>>>> f30b6437
+    return flux0, col0, row0, sigma0