import numpy as np
import scipy
import matplotlib.pyplot as plt
from astropy.io import fits
from .lightcurve import KeplerLightCurve, LightCurve
from .utils import KeplerQualityFlags, plot_image


__all__ = ['KeplerTargetPixelFile']


class TargetPixelFile(object):
    """
    TargetPixelFile class
    """
    def to_lightcurve(self, method=None, subtract_bkg=False, **kwargs):
        """Returns a raw light curve of the TPF.

        Attributes
        ----------
        method : str or None
            Method to detrend the light curve.
        kwargs : dict
            Keyword arguments passed to the detrending method.

        Returns
        -------
        lc : LightCurve object
            Array containing the summed or detrended flux within the aperture
            for each cadence.
        """
        pass


class KeplerTargetPixelFile(TargetPixelFile):
    """
    Defines a TargetPixelFile class for the Kepler/K2 Mission.
    Enables extraction of raw lightcurves and centroid positions.

    Attributes
    ----------
    path : str
        Path to fits file.
    quality_bitmask : str or int
        Bitmask specifying quality flags of cadences that should be ignored.
        If a string is passed, it has the following meaning:
<<<<<<< HEAD
            "default": recommended quality mask
            "hard": removes more flags, known to remove good data
            "hardest": removes all data that has been flagged
=======

            * "default": recommended quality mask
            * "conservative": removes more flags, known to remove good data
            * "hard": removes all data that has been flagged
>>>>>>> e17a4270

    References
    ----------
    .. [1] Kepler: A Search for Terrestrial Planets. Kepler Archive Manual.
        http://archive.stsci.edu/kepler/manuals/archive_manual.pdf
    """

    def __init__(self, path, quality_bitmask=KeplerQualityFlags.DEFAULT_BITMASK,
                 **kwargs):
        self.path = path
        self.hdu = fits.open(self.path, **kwargs)
        self.quality_bitmask = quality_bitmask
        self.quality_mask = self._quality_mask(quality_bitmask)

    def _quality_mask(self, bitmask):
        """Returns a boolean mask which flags all good-quality cadences.

        Parameters
        ----------
        bitmask : str or int
            Bitmask. See ref. [1], table 2-3.
        """
        if bitmask is None:
            return np.ones(len(self.hdu[1].data['TIME']), dtype=bool)
        elif isinstance(bitmask, str):
            bitmask = KeplerQualityFlags.OPTIONS[bitmask]
        return (self.hdu[1].data['QUALITY'] & bitmask) == 0

    def header(self, ext=0):
        """Returns the header for a given extension."""
        return self.hdu[ext].header

    @property
    def keplerid(self):
        return self.header()['KEPLERID']

    @property
    def module(self):
        return self.header()['MODULE']

    @property
    def channel(self):
        return self.header()['CHANNEL']

    @property
    def output(self):
        return self.header()['OUTPUT']

    @property
    def column(self):
        return self.hdu['TARGETTABLES'].header['1CRV5P']

    @property
    def row(self):
        return self.hdu['TARGETTABLES'].header['2CRV5P']

    @property
    def pipeline_mask(self):
        """Returns the aperture mask used by the Kepler pipeline"""
        return self.hdu[-1].data > 2

    @property
    def n_good_cadences(self):
        """Returns the number of good-quality cadences."""
        return self.quality_mask.sum()

    @property
    def shape(self):
        """Return the cube dimension shape."""
        return self.flux.shape

    @property
    def time(self):
        """Returns the time for all good-quality cadences."""
        return self.hdu[1].data['TIME'][self.quality_mask]

    @property
    def cadenceno(self):
        """Return the cadence number for all good-quality cadences."""
        return self.hdu[1].data['CADENCENO'][self.quality_mask]

    @property
    def nan_time_mask(self):
        """Returns a boolean mask flagging cadences whose time is `nan`."""
        return ~np.isfinite(self.time)

    @property
    def flux(self):
        """Returns the flux for all good-quality cadences."""
        return self.hdu[1].data['FLUX'][self.quality_mask]

    @property
    def flux_err(self):
        """Returns the flux uncertainty for all good-quality cadences."""
        return self.hdu[1].data['FLUX_ERR'][self.quality_mask]

    @property
    def flux_bkg(self):
        """Returns the background flux for all good-quality cadences."""
        return self.hdu[1].data['FLUX_BKG'][self.quality_mask]

    @property
    def flux_bkg_err(self):
        return self.hdu[1].data['FLUX_BKG_ERR'][self.quality_mask]

    @property
    def quality(self):
        """Returns the quality flag integer of every good cadence."""
        return self.hdu[1].data['QUALITY'][self.quality_mask]

    @property
    def quarter(self):
        """Quarter number"""
        try:
            return self.header(ext=0)['QUARTER']
        except KeyError:
            return None

    @property
    def campaign(self):
        """Campaign number"""
        try:
            return self.header(ext=0)['CAMPAIGN']
        except KeyError:
            return None

    @property
    def mission(self):
        """Mission name"""
        return self.header(ext=0)['MISSION']

    def to_fits(self):
        """Save the TPF to fits"""
        raise NotImplementedError

    def to_lightcurve(self, aperture_mask=None):
        """Performs aperture photometry.

        Attributes
        ----------
        aperture_mask : array-like
            A boolean array describing the aperture such that `False` means
            that the pixel will be masked out.
            The default behaviour is to use all pixels.

        Returns
        -------
        lc : KeplerLightCurve object
            Array containing the summed flux within the aperture for each
            cadence.
        """
        if aperture_mask is None:
            mask = ~np.isnan(self.hdu[1].data['FLUX'][100])
            aperture_mask = np.ones((self.shape[1], self.shape[2]),
                                    dtype=bool) * mask

        centroid_col, centroid_row = self.centroids(aperture_mask)

        return KeplerLightCurve(flux=np.nansum(self.flux[:, aperture_mask], axis=1),
                                time=self.time, flux_err=self.flux_err,
                                centroid_col=centroid_col,
                                centroid_row=centroid_row,
                                quality=self.quality,
                                channel=self.channel,
                                campaign=self.campaign,
                                quarter=self.quarter,
                                mission=self.mission,
                                cadenceno=self.cadenceno)

    def centroids(self, aperture_mask=None):
        """Returns centroids based on sample moments.

        Parameters
        ----------
        aperture_mask : array-like or None
            A boolean array describing the aperture such that `False` means
            that the pixel will be masked out. The default behaviour is to
            use all pixels.

        Returns
        -------
        col_centr, row_centr : tuple
            Arrays containing centroids for column and row at each cadence
        """
        if aperture_mask is None:
            mask = ~np.isnan(self.hdu[1].data['FLUX'][100])
            aperture_mask = np.ones((self.shape[1], self.shape[2]),
                                    dtype=bool) * mask

        yy, xx = np.indices(self.shape[1:]) + 0.5
        yy = self.row + yy
        xx = self.column + xx
        total_flux = np.nansum(self.flux[:, aperture_mask], axis=1)
        col_centr = np.nansum(xx * aperture_mask * self.flux) / total_flux
        row_centr = np.nansum(yy * aperture_mask * self.flux) / total_flux

        return col_centr, row_centr

    def plot(self, frame=None, cadenceno=None, **kwargs):
        """
        Plot a target pixel file at a given frame (index) or cadence number.

        Parameters
        ----------
        frame : int
            Frame number.
        cadenceno : int
            Alternatively, a cadence number can be provided.
            This argument has priority over frame number.
        """
        if cadenceno is not None:
            frame = np.argwhere(cadenceno == self.cadenceno)[0][0]
        elif frame is None:
            raise ValueError("Either frame or cadenceno must be provided.")

        pflux = self.flux[frame]
        plot_image(pflux, title='Kepler ID: {}'.format(self.keplerid),
                   extent=(self.column, self.column + self.shape[2],
                           self.row, self.row + self.shape[1]), **kwargs)

    def get_bkg_lightcurve(self, aperture_mask=None):
        if aperture_mask is None:
            mask = self.hdu[1].data['FLUX'][100] == self.hdu[1].data['FLUX'][100]
            aperture_mask = np.ones((self.shape[1], self.shape[2]), dtype=bool) * mask

        return LightCurve(flux=np.nansum(self.flux_bkg[:, aperture_mask], axis=1),
                          time=self.time, flux_err=self.flux_bkg_err)<|MERGE_RESOLUTION|>--- conflicted
+++ resolved
@@ -44,16 +44,10 @@
     quality_bitmask : str or int
         Bitmask specifying quality flags of cadences that should be ignored.
         If a string is passed, it has the following meaning:
-<<<<<<< HEAD
-            "default": recommended quality mask
-            "hard": removes more flags, known to remove good data
-            "hardest": removes all data that has been flagged
-=======
 
             * "default": recommended quality mask
-            * "conservative": removes more flags, known to remove good data
-            * "hard": removes all data that has been flagged
->>>>>>> e17a4270
+            * "hard": removes more flags, known to remove good data
+            * "hardest": removes all data that has been flagged
 
     References
     ----------
