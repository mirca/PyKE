import copy
import numpy as np
from scipy import signal
from astropy.io import fits as pyfits
from astropy.stats import sigma_clip
from tqdm import tqdm
import oktopus
import requests
from bs4 import BeautifulSoup
from .utils import running_mean, channel_to_module_output, KeplerQualityFlags
from matplotlib import pyplot as plt

__all__ = ['LightCurve', 'KeplerLightCurveFile', 'KeplerCBVCorrector',
           'SimplePixelLevelDecorrelationDetrender']


class LightCurve(object):
    """
    Implements a simple class for a generic light curve.

    Attributes
    ----------
    time : array-like
        Time measurements
    flux : array-like
        Data flux for every time point
    flux_err : array-like
        Uncertainty on each flux data point
    """

    def __init__(self, time, flux, flux_err=None):
        self.time = np.asarray(time)
        self.flux = np.asarray(flux)
        if flux_err is not None:
            self.flux_err = np.asarray(flux_err)
        else:
            self.flux_err = None

    def stitch(self, *others):
        """
        Stitches LightCurve objects.

        Parameters
        ----------
        *others : LightCurve objects
            Light curves to be stitched.

        Returns
        -------
        stitched_lc : LightCurve object
            Stitched light curve.
        """
        time = self.time
        flux = self.flux
        flux_err = self.flux_err

        for i in range(len(others)):
            time = np.append(time, others[i].time)
            flux = np.append(flux, others[i].flux)
            flux_err = np.append(flux_err, others[i].flux_err)

        return LightCurve(time=time, flux=flux, flux_err=flux_err)

    def flatten(self, window_length=101, polyorder=3, **kwargs):
        """
        Removes low frequency trend using scipy's Savitzky-Golay filter.

        Parameters
        ----------
        window_length : int
            The length of the filter window (i.e. the number of coefficients).
            ``window_length`` must be a positive odd integer.
        polyorder : int
            The order of the polynomial used to fit the samples. ``polyorder``
            must be less than window_length.
        **kwargs : dict
            Dictionary of arguments to be passed to `scipy.signal.savgol_filter`.

        Returns
        -------
        flatten_lc : LightCurve object
            Flattened lightcurve
        trend_lc : LightCurve object
            Trend in the lightcurve data
        """
        lc_clean = self.remove_nans()  # The SG filter does not allow NaNs
        trend_signal = signal.savgol_filter(x=lc_clean.flux,
                                            window_length=window_length,
                                            polyorder=polyorder, **kwargs)
        flatten_lc = copy.copy(lc_clean)
        flatten_lc.flux = lc_clean.flux / trend_signal
        if flatten_lc.flux_err is not None:
            flatten_lc.flux_err = lc_clean.flux_err / trend_signal
        trend_lc = copy.copy(self)
        trend_lc.flux = trend_signal

        return flatten_lc, trend_lc

    def fold(self, period, phase=0.):
        """Folds the lightcurve at a specified ``period`` and ``phase``.

        This method returns a new ``LightCurve`` object in which the time
        values range between -0.5 to +0.5.  Data points which occur exactly
        at ``phase`` or an integer multiple of `phase + n*period` have time
        value 0.0.

        Parameters
        ----------
        period : float
            The period upon which to fold.
        phase : float, optional
            Time reference point.

        Returns
        -------
        folded_lightcurve : LightCurve object
            A new ``LightCurve`` in which the data are folded and sorted by
            phase.
        """
        fold_time = ((self.time - phase + 0.5 * period) / period) % 1 - 0.5
        sorted_args = np.argsort(fold_time)
        if self.flux_err is None:
            return LightCurve(fold_time[sorted_args], self.flux[sorted_args])
        return LightCurve(fold_time[sorted_args], self.flux[sorted_args], flux_err=self.flux_err[sorted_args])

    def remove_nans(self):
        """Removes cadences where the flux is NaN.

        Returns
        -------
        clean_lightcurve : LightCurve object
            A new ``LightCurve`` from which NaNs fluxes have been removed.
        """
        lc = copy.copy(self)
        nan_mask = np.isnan(lc.flux)
        lc.time = self.time[~nan_mask]
        lc.flux = self.flux[~nan_mask]
        if lc.flux_err is not None:
            lc.flux_err = self.flux_err[~nan_mask]
        return lc

    def remove_outliers(self, sigma=5.):
        """Removes outlier flux values using sigma-clipping.

        This method returns a new LightCurve object from which flux values
        are removed if they are separated from the mean flux by `sigma` times
        the standard deviation.

        Parameters
        ----------
        sigma : float, optional
            The number of standard deviations to use for clipping outliers.
            Defaults to 5.

<<<<<<< HEAD
    def bin(self, binsize):
        flux_err = None
        if self.flux_err is not None:
            flux_err = np.nanmean(self.self.flux_err[:-q or None].reshape(-1, N), axis=-1)
        q = len(self.flux) % binsize
        return LightCurve(time=np.nanmean(self.time[:-q or None].reshape(-1, N), axis=-1),
                          flux=np.nanmean(self.flux[:-q or None].reshape(-1, N), axis=-1),
                          flux_err=flux_err)

    def draw(self):
        raise NotImplementedError("Should we implement a LightCurveDrawer class?")
=======
        Returns
        -------
        clean_lightcurve : LightCurve object
            A new ``LightCurve`` in which outliers have been removed.
        """
        new_lc = copy.copy(self)
        outlier_mask = sigma_clip(data=new_lc.flux, sigma=sigma).mask
        new_lc.time = self.time[~outlier_mask]
        new_lc.flux = self.flux[~outlier_mask]
        if new_lc.flux_err is not None:
            new_lc.flux_err = self.flux_err[~outlier_mask]
        return new_lc

    def cdpp(self, transit_duration=13, savgol_window=101, savgol_polyorder=2,
             sigma_clip=5.):
        """Estimate the CDPP noise metric using the Savitzky-Golay (SG) method.

        An interesting estimate of the noise in a lightcurve is the scatter that
        remains after all long term trends have been removed. This is the kernel
        of the idea behind the Combined Differential Photometric Precision (CDPP).
        The Kepler Pipeline uses a wavelet-based algorithm to calculate the
        signal-to-noise of the specific waveform of transits of various
        durations. In this implementation, we use the simpler CDPP proxy
        algorithm as discussed by Gilliland et al (2011ApJS..197....6G)
        and Van Cleve et al (2016PASP..128g5002V).

        The steps are:
            1. Remove low frequency signals using a Savitzky-Golay filter.
            2. Remove outliers using sigma-clipping.
            3. Compute the standard deviation of a running mean with
               configurable window length equal to `transit_duration`.

        Parameters
        ----------
        transit_duration : int, optional
            The transit duration in cadences. This is the length of the window
            used to compute the running mean. The default is 13, which
            corresponds to a 6.5 hour transit in data sampled at 30-min cadence.
        savgol_window : int, optional
            Width of Savitsky-Golay filter in cadences (odd number).
            Default value 101 (2.0 days in Kepler Long Cadence mode).
        savgol_polyorder : int, optional
            Polynomial order of the Savitsky-Golay filter.
            The recommended value is 2.
        sigma_clip : float, optional
            The number of standard deviations to use for clipping outliers.
            The default is 5.

        Returns
        -------
        cdpp : float
            Savitzky-Golay CDPP noise metric in units parts-per-million (ppm).

        Notes
        -----
        This implementation is adapted from the Matlab version used by
        Jeff van Cleve but lacks the normalization factor used there:
        svn+ssh://murzim/repo/so/trunk/Develop/jvc/common/compute_SG_noise.m
        """
        if not isinstance(transit_duration, int):
            raise TypeError("transit_duration must be an integer")
        detrended_lc, _ = self.flatten(window_length=savgol_window,
                                       polyorder=savgol_polyorder)
        cleaned_lc = detrended_lc.remove_outliers(sigma=sigma_clip)
        mean = running_mean(data=cleaned_lc.flux, window_size=transit_duration)
        cdpp_ppm = np.std(mean) * 1e6
        return cdpp_ppm
>>>>>>> 424af6cf

    def to_csv(self):
        raise NotImplementedError()

    def plot(self, ax=None, normalize=True, xlabel='Time - 2454833 (days)',
             ylabel='Normalized Flux', title=None, color='#363636', linestyle="",
             fill=False, grid=True, **kwargs):
        """Plots the light curve.

        Parameters
        ----------
        ax : matplotlib.axes._subplots.AxesSubplot
            A matplotlib axes object to plot into. If no axes is provided,
            a new one be generated.
        normalize : bool
            Normalized the lightcurve
        xlabel : str
            Plot x axis label
        ylabel : str
            Plot y axis label
        title : str
            Plot set_title
        color: str
            Color to plot flux points
        fill: bool
            Shade the region between 0 and flux
        grid: bool
            Add a grid to the plot
        **kwargs : dict
            Dictionary of arguments to be passed to `matplotlib.pyplot.plot`.

        Returns
        -------
        ax : matplotlib.axes._subplots.AxesSubplot
            The matplotlib axes object.
        """
        if ax is None:
            fig, ax = plt.subplots(1)
        flux = self.flux
        flux_err = self.flux_err
        if normalize:
            if flux_err is not None:
                flux_err = flux_err / np.nanmedian(flux)
            flux = flux / np.nanmedian(flux)
        if flux_err is None:
            ax.plot(self.time, flux, marker='o', color=color, linestyle=linestyle,
                       **kwargs)
        else:
            ax.errorbar(self.time, flux, flux_err, color=color, linestyle=linestyle,
                        **kwargs)
        if fill:
            ax.fill(self.time, flux, fc='#a8a7a7', linewidth=0.0, alpha=0.3)
        if grid:
            ax.grid(alpha=0.3)
        if 'label' in kwargs:
            ax.legend()
        if title is not None:
            ax.set_title(title)
        ax.set_xlabel(xlabel, {'color': 'k'})
        ax.set_ylabel(ylabel, {'color': 'k'})
        return ax


class KeplerLightCurve(LightCurve):
    """Defines a light curve class for NASA's Kepler and K2 missions.

    Attributes
    ----------
    time : array-like
        Time measurements
    flux : array-like
        Data flux for every time point
    flux_err : array-like
        Uncertainty on each flux data point
    centroid_col, centroid_row : array-like, array-like
        Centroid column and row coordinates as a function of time
    quality : array-like
        Array indicating the quality of each data point
    quality_bitmask : int
        Bitmask specifying quality flags of cadences that should be ignored
    channel : int
        Channel number
    campaign : int
        Campaign number
    quarter : int
        Quarter number
    mission : str
        Mission name
    cadenceno : array-like
        Cadence numbers corresponding to every time measurement
    keplerid : int
        Kepler ID number
    """

    def __init__(self, time, flux, flux_err=None, centroid_col=None,
                 centroid_row=None, quality=None, quality_bitmask=None,
                 channel=None, campaign=None, quarter=None, mission=None,
                 cadenceno=None, keplerid=None):
        super(KeplerLightCurve, self).__init__(time, flux, flux_err)
        self.centroid_col = centroid_col
        self.centroid_row = centroid_row
        self.quality = quality
        self.quality_bitmask = quality_bitmask
        self.channel = channel
        self.campaign = campaign
        self.quarter = quarter
        self.mission = mission
        self.cadenceno = cadenceno
        self.keplerid = keplerid

    def to_fits(self):
        raise NotImplementedError()


class KeplerLightCurveFile(object):
    """Defines a class for a given light curve FITS file from NASA's Kepler and
    K2 missions.

    Attributes
    ----------
    path : str
        Directory path or url to a lightcurve FITS file.
    quality_bitmask : str or int
        Bitmask specifying quality flags of cadences that should be ignored.
        If a string is passed, it has the following meaning:

            * default: recommended quality mask
            * hard: removes more flags, known to remove good data
            * hardest: removes all data that has been flagged
    kwargs : dict
        Keyword arguments to be passed to astropy.io.fits.open.
    """
    def __init__(self, path, quality_bitmask=KeplerQualityFlags.DEFAULT_BITMASK,
                 **kwargs):
        self.path = path
        self.hdu = pyfits.open(self.path, **kwargs)
        self.quality_bitmask = quality_bitmask
        self.quality_mask = self._quality_mask(quality_bitmask)

    def get_lightcurve(self, flux_type, centroid_type='MOM_CENTR'):
        if flux_type in self._flux_types():
            return KeplerLightCurve(self.hdu[1].data['TIME'][self.quality_mask],
                                    self.hdu[1].data[flux_type][self.quality_mask],
                                    flux_err=self.hdu[1].data[flux_type + "_ERR"][self.quality_mask],
                                    centroid_col=self.hdu[1].data[centroid_type + "1"][self.quality_mask],
                                    centroid_row=self.hdu[1].data[centroid_type + "2"][self.quality_mask],
                                    quality=self.hdu[1].data['SAP_QUALITY'][self.quality_mask],
                                    quality_bitmask=self.quality_bitmask,
                                    channel=self.channel,
                                    campaign=self.campaign,
                                    quarter=self.quarter,
                                    mission=self.mission,
                                    cadenceno=self.cadenceno,
                                    keplerid=self.hdu[0].header['KEPLERID'])
        else:
            raise KeyError("{} is not a valid flux type. Available types are: {}".
                           format(flux_type, self._flux_types))

    def _quality_mask(self, bitmask):
        """Returns a boolean mask which flags all good-quality cadences.

        Parameters
        ----------
        bitmask : str or int
            Bitmask. See ref. [1], table 2-3.

        Returns
        -------
        boolean_mask : array of bool
            Boolean array in which `True` means the data is of good quality.
        """
        if bitmask is None:
            return np.ones(len(self.hdu[1].data['TIME']), dtype=bool)
        elif isinstance(bitmask, str):
            bitmask = KeplerQualityFlags.OPTIONS[bitmask]
        return (self.hdu[1].data['SAP_QUALITY'] & bitmask) == 0

    @property
    def SAP_FLUX(self):
        """Returns a KeplerLightCurve object for SAP_FLUX"""
        return self.get_lightcurve('SAP_FLUX')

    @property
    def PDCSAP_FLUX(self):
        """Returns a KeplerLightCurve object for PDCSAP_FLUX"""
        return self.get_lightcurve('PDCSAP_FLUX')

    @property
    def time(self):
        """Time measurements"""
        return self.hdu[1].data['TIME'][self.quality_mask]

    @property
    def cadenceno(self):
        """Cadence number"""
        return self.hdu[1].data['CADENCENO'][self.quality_mask]

    @property
    def channel(self):
        """Channel number"""
        return self.header(ext=0)['CHANNEL']

    @property
    def quarter(self):
        """Quarter number"""
        try:
            return self.header(ext=0)['QUARTER']
        except KeyError:
            return None

    @property
    def campaign(self):
        """Campaign number"""
        try:
            return self.header(ext=0)['CAMPAIGN']
        except KeyError:
            return None

    @property
    def mission(self):
        """Mission name"""
        return self.header(ext=0)['MISSION']

    def compute_cotrended_lightcurve(self, cbvs=[1, 2]):
        """Returns a LightCurve object after cotrending the SAP_FLUX
        against the cotrending basis vectors.

        Parameters
        ----------
        cbvs : list of ints
            The list of cotrending basis vectors to fit to the data. For example,
            [1, 2] will fit the first two basis vectors.
        """
        return KeplerCBVCorrector(self).correct(cbvs=cbvs)

    def header(self, ext=0):
        """Header of the object at extension `ext`"""
        return self.hdu[ext].header

    def _flux_types(self):
        """Returns a list of available flux types for this light curve file"""
        types = [n for n in self.hdu[1].data.columns.names if 'FLUX' in n]
        types = [n for n in types if not ('ERR' in n)]
        return types

    def plot(self, plottype=None, **kwargs):
        """Plot all the flux types in a light curve.

        Parameters
        ----------
        plottype : str or list of str
            List of FLUX types to plot. Default is to plot all available.
        """
        if not ('ax' in kwargs):
            fig, ax = plt.subplots(1)
            kwargs['ax'] = ax
        if not ('title' in kwargs):
            kwargs['title'] = 'KeplerID: {}'.format(self.SAP_FLUX.keplerid)
        if plottype is None:
            plottype = self._flux_types()
        if isinstance(plottype, str):
            plottype = [plottype]
        for idx, pl in enumerate(plottype):
            lc = self.get_lightcurve(pl)
            kwargs['color'] = 'C{}'.format(idx)
            lc.plot(label=pl, **kwargs)


class Detrender(object):
    """
    """
    def detrend(self):
        """
        Returns a LightCurve object
        """
        pass


class SystematicsCorrector(object):
    def correct(self):
        pass


class KeplerCBVCorrector(SystematicsCorrector):
    r"""Remove systematic trends from Kepler light curves by fitting
    cotrending basis vectors.

    .. math::

         \arg \min_{\theta \in \Theta} |f(t) - <\theta, \left[\rm{cbv}_1(t), ..., \rm{cbv}_n(t)\right]^{T}|^p

    Attributes
    ----------
    lc_file : KeplerLightCurveFile object or str
        An instance from KeplerLightCurveFile or a path for the .fits
        file of a NASA's Kepler/K2 light curve.
    loss_function : oktopus.Likelihood subclass
        A class that describes a cost function.
        The default is :class:`oktopus.LaplacianLikelihood`, which is tantamount
        to the L1 norm.

    Examples
    --------
    >>> import matplotlib.pyplot as plt
    >>> from pyke import KeplerCBVCorrector, KeplerLightCurveFile
    >>> fn = ("https://archive.stsci.edu/missions/kepler/lightcurves/"
    ...       "0084/008462852/kplr008462852-2011073133259_llc.fits")
    >>> cbv = KeplerCBVCorrector(fn)
    Downloading https://archive.stsci.edu/missions/kepler/lightcurves/0084/008462852/kplr008462852-2011073133259_llc.fits [Done]
    >>> cbv_lc = cbv.correct()
    Downloading http://archive.stsci.edu/missions/kepler/cbv/kplr2011073133259-q08-d25_lcbv.fits [Done]
    >>> sap_lc = KeplerLightCurveFile(fn).SAP_FLUX
    >>> plt.plot(sap_lc.time, sap_lc.flux, 'x', markersize=1, label='SAP_FLUX') # doctest: +SKIP
    >>> plt.plot(cbv_lc.time, cbv_lc.flux, 'o', markersize=1, label='CBV_FLUX') # doctest: +SKIP
    >>> plt.legend() # doctest: +SKIP
    """

    def __init__(self, lc_file, loss_function=oktopus.LaplacianLikelihood):
        self.lc_file = lc_file
        self.loss_function = loss_function

        if self.lc_file.mission == 'Kepler':
            self.cbv_base_url = "http://archive.stsci.edu/missions/kepler/cbv/"
        elif self.lc_file.mission == 'K2':
            self.cbv_base_url = "http://archive.stsci.edu/missions/k2/cbv/"

    @property
    def lc_file(self):
        return self._lc_file

    @lc_file.setter
    def lc_file(self, value):
        # this enables `lc_file` to be either a string
        # or an object from KeplerLightCurveFile
        if isinstance(value, str):
            self._lc_file = KeplerLightCurveFile(value)
        elif isinstance(value, KeplerLightCurveFile):
            self._lc_file = value
        else:
            raise ValueError("lc_file must be either a string or a"
                             " KeplerLightCurveFile instance, got {}.".format(value))

    @property
    def coeffs(self):
        """
        Returns the fitted coefficients.
        """
        return self._coeffs

    @property
    def opt_result(self):
        """
        Returns the result of the optimization process.
        """
        return self._opt_result

    def correct(self, cbvs=[1, 2]):
        """
        Correct the SAP_FLUX by fitting a number of cotrending basis vectors
        `cbvs`.

        Parameters
        ----------
        cbvs : list of ints
            The list of cotrending basis vectors to fit to the data. For example,
            [1, 2] will fit the first two basis vectors.
        """
        module, output = channel_to_module_output(self.lc_file.channel)
        cbv_file = pyfits.open(self.get_cbv_url())
        cbv_data = cbv_file['MODOUT_{0}_{1}'.format(module, output)].data

        cbv_array = []
        for i in cbvs:
            cbv_array.append(cbv_data.field('VECTOR_{}'.format(i))[self.lc_file.quality_mask])
        cbv_array = np.asarray(cbv_array)

        sap_lc = self.lc_file.SAP_FLUX
        median_sap_flux = np.nanmedian(sap_lc.flux)
        norm_sap_flux = sap_lc.flux / median_sap_flux - 1
        norm_err_sap_flux = sap_lc.flux_err / median_sap_flux

        def mean_model(*theta):
            coeffs = np.asarray(theta)
            return np.dot(coeffs, cbv_array)

        loss = self.loss_function(data=norm_sap_flux, mean=mean_model,
                                  var=norm_err_sap_flux)
        self._opt_result = loss.fit(x0=np.zeros(len(cbvs)), method='L-BFGS-B')
        self._coeffs = self._opt_result.x
        flux_hat = sap_lc.flux - median_sap_flux * mean_model(self._coeffs)

        return LightCurve(time=sap_lc.time, flux=flux_hat.reshape(-1))

    def get_cbv_url(self):
        # gets the html page and finds all references to 'a' tag
        # keeps the ones for which 'href' ends with 'fits'
        # this might slow things down in case the user wants to fit 1e3 stars
        soup = BeautifulSoup(requests.get(self.cbv_base_url).text, 'html.parser')
        cbv_files = [fn['href'] for fn in soup.find_all('a') if fn['href'].endswith('fits')]

        if self.lc_file.mission == 'Kepler':
            if self.lc_file.quarter < 10:
                quarter = 'q0' + str(self.lc_file.quarter)
            else:
                quarter = 'q' + str(self.lc_file.quarter)
            for cbv_file in cbv_files:
                if quarter + '-d25' in cbv_file:
                    break
        elif self.lc_file.mission == 'K2':
            if self.lc_file.campaign <= 8:
                campaign = 'c0' + str(self.lc_file.campaign)
            else:
                campaign = 'c' + str(self.lc_file.campaign)
            for cbv_file in cbv_files:
                if campaign in cbv_file:
                    break

        return self.cbv_base_url + cbv_file


class ArcLengthDetrender(Detrender):
    def detrend(time, flux):
        pass


class SimplePixelLevelDecorrelationDetrender(Detrender):
    r"""
    Implements the basic first order Pixel Level Decorrelation (PLD) proposed by
    Deming et. al. [1]_ and Luger et. al. [2]_, [3]_.

    Attributes
    ----------
    time : array-like
        Time array
    tpf_flux : array-like
        Pixel values series

    Notes
    -----
    This code serves only as a quick look into the PLD technique.
    Users are encouraged to check out the GitHub repos
    `everest <http://www.github.com/rodluger/everest>`_
    and `everest3 <http://www.github.com/rodluger/everest3>`_.

    References
    ----------
    .. [1] Deming et. al. Spitzer Secondary Eclipses of the Dense, \
           Modestly-irradiated, Giant Exoplanet HAT-P-20b using Pixel-Level Decorrelation.
    .. [2] Luger et. al. EVEREST: Pixel Level Decorrelation of K2 Light Curves.
    .. [3] Luger et. al. An Update to the EVEREST K2 Pipeline: short cadence, \
           saturated stars, and Kepler-like photometry down to K_p = 15.
    """

    def __init__(self, time, tpf_flux):
        self.time = time
        self.tpf_flux = tpf_flux

    def detrend(self, window_length=None, polyorder=2):
        k = window_length
        if not k:
            k = int(len(self.time) / 2) - 1
        n_windows = int(len(self.time) / k)
        flux_detrended = np.array([])
        for n in range(1, n_windows + 1):
            flux_detrended = np.append(flux_detrended,
                                       self._pld(self.tpf_flux[(n - 1) * k:n * k], polyorder))
        flux_detrended = np.append(flux_detrended, self._pld(self.tpf_flux[n * k:], polyorder))
        return LightCurve(self.time, flux_detrended + np.nanmedian(np.nansum(self.tpf_flux, axis=(1, 2))))

    def _pld(self, tpf_flux, polyorder=2):
        if len(tpf_flux) == 0:
            return np.array([])
        pixels_series = tpf_flux.reshape((tpf_flux.shape[0], -1))
        lightcurve = np.nansum(pixels_series, axis=1).reshape(-1, 1)
        # design matrix
        X = pixels_series / lightcurve
        X = np.hstack((X, np.array([np.linspace(0, 1, tpf_flux.shape[0]) ** n for n in range(polyorder+1)]).T))
        opt_weights = np.linalg.solve(np.dot(X.T, X), np.dot(X.T, lightcurve))
        model = np.dot(X, opt_weights)
        flux_detrended = lightcurve - model
        return flux_detrended<|MERGE_RESOLUTION|>--- conflicted
+++ resolved
@@ -1,4 +1,5 @@
 import copy
+import math
 import numpy as np
 from scipy import signal
 from astropy.io import fits as pyfits
@@ -10,6 +11,7 @@
 from .utils import running_mean, channel_to_module_output, KeplerQualityFlags
 from matplotlib import pyplot as plt
 
+
 __all__ = ['LightCurve', 'KeplerLightCurveFile', 'KeplerCBVCorrector',
            'SimplePixelLevelDecorrelationDetrender']
 
@@ -148,23 +150,10 @@
 
         Parameters
         ----------
-        sigma : float, optional
+        sigma : float
             The number of standard deviations to use for clipping outliers.
             Defaults to 5.
 
-<<<<<<< HEAD
-    def bin(self, binsize):
-        flux_err = None
-        if self.flux_err is not None:
-            flux_err = np.nanmean(self.self.flux_err[:-q or None].reshape(-1, N), axis=-1)
-        q = len(self.flux) % binsize
-        return LightCurve(time=np.nanmean(self.time[:-q or None].reshape(-1, N), axis=-1),
-                          flux=np.nanmean(self.flux[:-q or None].reshape(-1, N), axis=-1),
-                          flux_err=flux_err)
-
-    def draw(self):
-        raise NotImplementedError("Should we implement a LightCurveDrawer class?")
-=======
         Returns
         -------
         clean_lightcurve : LightCurve object
@@ -177,6 +166,37 @@
         if new_lc.flux_err is not None:
             new_lc.flux_err = self.flux_err[~outlier_mask]
         return new_lc
+
+    def bin(self, binsize=13):
+        """Bins a lightcurve.
+
+        Parameters
+        ----------
+        binsize : int
+            Size of the bin
+
+        Returns
+        -------
+        binned_lc : LightCurve object
+        """
+
+        binned_lc = copy.copy(self)
+        flux_err = None
+
+        if self.flux_err is not None:
+            n = len(self.flux)
+            flux_err_reshaped = self.flux_err[:-q or None].reshape(-1, binsize))
+            flux_err = math.sqrt(np.nansum((flux_err_reshaped[:-1] ** 2, axis=-1))) / n
+            len_last_bin = len(flux_err_reshaped[-1])
+            flux_err = np.append(flux_err,
+                                 math.sqrt(np.nansum((flux_err_reshaped[-1] ** 2, axis=-1))) / len_last_bin)
+
+        q = len(self.flux) % binsize
+        binned_lc.time = np.nanmean(self.time[:-q or None].reshape(-1, binsize), axis=-1)
+        binned_lc.flux = np.nanmean(self.flux[:-q or None].reshape(-1, binsize), axis=-1)
+        binned_lc.flux_err = flux_err
+        return new_lc
+
 
     def cdpp(self, transit_duration=13, savgol_window=101, savgol_polyorder=2,
              sigma_clip=5.):
@@ -232,7 +252,6 @@
         mean = running_mean(data=cleaned_lc.flux, window_size=transit_duration)
         cdpp_ppm = np.std(mean) * 1e6
         return cdpp_ppm
->>>>>>> 424af6cf
 
     def to_csv(self):
         raise NotImplementedError()
